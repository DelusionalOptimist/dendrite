// Copyright 2020 The Matrix.org Foundation C.I.C.
//
// Licensed under the Apache License, Version 2.0 (the "License");
// you may not use this file except in compliance with the License.
// You may obtain a copy of the License at
//
//     http://www.apache.org/licenses/LICENSE-2.0
//
// Unless required by applicable law or agreed to in writing, software
// distributed under the License is distributed on an "AS IS" BASIS,
// WITHOUT WARRANTIES OR CONDITIONS OF ANY KIND, either express or implied.
// See the License for the specific language governing permissions and
// limitations under the License.

package shared

import (
	"context"
	"database/sql"
	"fmt"

	"github.com/matrix-org/dendrite/federationsender/storage/tables"
	"github.com/matrix-org/dendrite/federationsender/types"
	"github.com/matrix-org/dendrite/internal/caching"
	"github.com/matrix-org/dendrite/internal/sqlutil"
	"github.com/matrix-org/gomatrixserverlib"
)

type Database struct {
<<<<<<< HEAD
	DB                            *sql.DB
	Writer                        sqlutil.Writer
	FederationSenderQueuePDUs     tables.FederationSenderQueuePDUs
	FederationSenderQueueEDUs     tables.FederationSenderQueueEDUs
	FederationSenderQueueJSON     tables.FederationSenderQueueJSON
	FederationSenderJoinedHosts   tables.FederationSenderJoinedHosts
	FederationSenderRooms         tables.FederationSenderRooms
	FederationSenderBlacklist     tables.FederationSenderBlacklist
	FederationSenderOutboundPeeks tables.FederationSenderOutboundPeeks
	FederationSenderInboundPeeks  tables.FederationSenderInboundPeeks
=======
	DB                          *sql.DB
	Cache                       caching.FederationSenderCache
	Writer                      sqlutil.Writer
	FederationSenderQueuePDUs   tables.FederationSenderQueuePDUs
	FederationSenderQueueEDUs   tables.FederationSenderQueueEDUs
	FederationSenderQueueJSON   tables.FederationSenderQueueJSON
	FederationSenderJoinedHosts tables.FederationSenderJoinedHosts
	FederationSenderRooms       tables.FederationSenderRooms
	FederationSenderBlacklist   tables.FederationSenderBlacklist
>>>>>>> bad81c02
}

// An Receipt contains the NIDs of a call to GetNextTransactionPDUs/EDUs.
// We don't actually export the NIDs but we need the caller to be able
// to pass them back so that we can clean up if the transaction sends
// successfully.
type Receipt struct {
	nid int64
}

func (r *Receipt) String() string {
	return fmt.Sprintf("%d", r.nid)
}

// UpdateRoom updates the joined hosts for a room and returns what the joined
// hosts were before the update, or nil if this was a duplicate message.
// This is called when we receive a message from kafka, so we pass in
// oldEventID and newEventID to check that we haven't missed any messages or
// this isn't a duplicate message.
func (d *Database) UpdateRoom(
	ctx context.Context,
	roomID, oldEventID, newEventID string,
	addHosts []types.JoinedHost,
	removeHosts []string,
) (joinedHosts []types.JoinedHost, err error) {
	err = d.Writer.Do(d.DB, nil, func(txn *sql.Tx) error {
		err = d.FederationSenderRooms.InsertRoom(ctx, txn, roomID)
		if err != nil {
			return err
		}

		lastSentEventID, err := d.FederationSenderRooms.SelectRoomForUpdate(ctx, txn, roomID)
		if err != nil {
			return err
		}

		if lastSentEventID == newEventID {
			// We've handled this message before, so let's just ignore it.
			// We can only get a duplicate for the last message we processed,
			// so its enough just to compare the newEventID with lastSentEventID
			return nil
		}

		if lastSentEventID != "" && lastSentEventID != oldEventID {
			return types.EventIDMismatchError{
				DatabaseID: lastSentEventID, RoomServerID: oldEventID,
			}
		}

		joinedHosts, err = d.FederationSenderJoinedHosts.SelectJoinedHostsWithTx(ctx, txn, roomID)
		if err != nil {
			return err
		}

		for _, add := range addHosts {
			err = d.FederationSenderJoinedHosts.InsertJoinedHosts(ctx, txn, roomID, add.MemberEventID, add.ServerName)
			if err != nil {
				return err
			}
		}
		if err = d.FederationSenderJoinedHosts.DeleteJoinedHosts(ctx, txn, removeHosts); err != nil {
			return err
		}
		return d.FederationSenderRooms.UpdateRoom(ctx, txn, roomID, newEventID)
	})
	return
}

// GetJoinedHosts returns the currently joined hosts for room,
// as known to federationserver.
// Returns an error if something goes wrong.
func (d *Database) GetJoinedHosts(
	ctx context.Context, roomID string,
) ([]types.JoinedHost, error) {
	return d.FederationSenderJoinedHosts.SelectJoinedHosts(ctx, roomID)
}

// GetAllJoinedHosts returns the currently joined hosts for
// all rooms known to the federation sender.
// Returns an error if something goes wrong.
func (d *Database) GetAllJoinedHosts(ctx context.Context) ([]gomatrixserverlib.ServerName, error) {
	return d.FederationSenderJoinedHosts.SelectAllJoinedHosts(ctx)
}

func (d *Database) GetJoinedHostsForRooms(ctx context.Context, roomIDs []string) ([]gomatrixserverlib.ServerName, error) {
	return d.FederationSenderJoinedHosts.SelectJoinedHostsForRooms(ctx, roomIDs)
}

// StoreJSON adds a JSON blob into the queue JSON table and returns
// a NID. The NID will then be used when inserting the per-destination
// metadata entries.
func (d *Database) StoreJSON(
	ctx context.Context, js string,
) (*Receipt, error) {
	var nid int64
	var err error
	_ = d.Writer.Do(d.DB, nil, func(txn *sql.Tx) error {
		nid, err = d.FederationSenderQueueJSON.InsertQueueJSON(ctx, txn, js)
		return err
	})
	if err != nil {
		return nil, fmt.Errorf("d.insertQueueJSON: %w", err)
	}
	return &Receipt{
		nid: nid,
	}, nil
}

func (d *Database) PurgeRoomState(
	ctx context.Context, roomID string,
) error {
	return d.Writer.Do(d.DB, nil, func(txn *sql.Tx) error {
		// If the event is a create event then we'll delete all of the existing
		// data for the room. The only reason that a create event would be replayed
		// to us in this way is if we're about to receive the entire room state.
		if err := d.FederationSenderJoinedHosts.DeleteJoinedHostsForRoom(ctx, txn, roomID); err != nil {
			return fmt.Errorf("d.FederationSenderJoinedHosts.DeleteJoinedHosts: %w", err)
		}
		return nil
	})
}

func (d *Database) AddServerToBlacklist(serverName gomatrixserverlib.ServerName) error {
	return d.Writer.Do(d.DB, nil, func(txn *sql.Tx) error {
		return d.FederationSenderBlacklist.InsertBlacklist(context.TODO(), txn, serverName)
	})
}

func (d *Database) RemoveServerFromBlacklist(serverName gomatrixserverlib.ServerName) error {
	return d.Writer.Do(d.DB, nil, func(txn *sql.Tx) error {
		return d.FederationSenderBlacklist.DeleteBlacklist(context.TODO(), txn, serverName)
	})
}

func (d *Database) IsServerBlacklisted(serverName gomatrixserverlib.ServerName) (bool, error) {
	return d.FederationSenderBlacklist.SelectBlacklist(context.TODO(), nil, serverName)
}

func (d *Database) AddOutboundPeek(ctx context.Context, serverName gomatrixserverlib.ServerName, roomID, peekID string, renewalInterval int64) error {
	return d.Writer.Do(d.DB, nil, func(txn *sql.Tx) error {
		return d.FederationSenderOutboundPeeks.InsertOutboundPeek(ctx, txn, serverName, roomID, peekID, renewalInterval)
	})
}

func (d *Database) RenewOutboundPeek(ctx context.Context, serverName gomatrixserverlib.ServerName, roomID, peekID string, renewalInterval int64) error {
	return d.Writer.Do(d.DB, nil, func(txn *sql.Tx) error {
		return d.FederationSenderOutboundPeeks.RenewOutboundPeek(ctx, txn, serverName, roomID, peekID, renewalInterval)
	})
}

func (d *Database) GetOutboundPeek(ctx context.Context, serverName gomatrixserverlib.ServerName, roomID, peekID string) (*types.OutboundPeek, error) {
	return d.FederationSenderOutboundPeeks.SelectOutboundPeek(ctx, nil, serverName, roomID, peekID)
}

func (d *Database) GetOutboundPeeks(ctx context.Context, roomID string) ([]types.OutboundPeek, error) {
	return d.FederationSenderOutboundPeeks.SelectOutboundPeeks(ctx, nil, roomID)
}

func (d *Database) AddInboundPeek(ctx context.Context, serverName gomatrixserverlib.ServerName, roomID, peekID string, renewalInterval int64) error {
	return d.Writer.Do(d.DB, nil, func(txn *sql.Tx) error {
		return d.FederationSenderInboundPeeks.InsertInboundPeek(ctx, txn, serverName, roomID, peekID, renewalInterval)
	})
}

func (d *Database) RenewInboundPeek(ctx context.Context, serverName gomatrixserverlib.ServerName, roomID, peekID string, renewalInterval int64) error {
	return d.Writer.Do(d.DB, nil, func(txn *sql.Tx) error {
		return d.FederationSenderInboundPeeks.RenewInboundPeek(ctx, txn, serverName, roomID, peekID, renewalInterval)
	})
}

func (d *Database) GetInboundPeek(ctx context.Context, serverName gomatrixserverlib.ServerName, roomID, peekID string) (*types.InboundPeek, error) {
	return d.FederationSenderInboundPeeks.SelectInboundPeek(ctx, nil, serverName, roomID, peekID)
}

func (d *Database) GetInboundPeeks(ctx context.Context, roomID string) ([]types.InboundPeek, error) {
	return d.FederationSenderInboundPeeks.SelectInboundPeeks(ctx, nil, roomID)
}<|MERGE_RESOLUTION|>--- conflicted
+++ resolved
@@ -27,8 +27,8 @@
 )
 
 type Database struct {
-<<<<<<< HEAD
 	DB                            *sql.DB
+ 	Cache                         caching.FederationSenderCache
 	Writer                        sqlutil.Writer
 	FederationSenderQueuePDUs     tables.FederationSenderQueuePDUs
 	FederationSenderQueueEDUs     tables.FederationSenderQueueEDUs
@@ -38,17 +38,6 @@
 	FederationSenderBlacklist     tables.FederationSenderBlacklist
 	FederationSenderOutboundPeeks tables.FederationSenderOutboundPeeks
 	FederationSenderInboundPeeks  tables.FederationSenderInboundPeeks
-=======
-	DB                          *sql.DB
-	Cache                       caching.FederationSenderCache
-	Writer                      sqlutil.Writer
-	FederationSenderQueuePDUs   tables.FederationSenderQueuePDUs
-	FederationSenderQueueEDUs   tables.FederationSenderQueueEDUs
-	FederationSenderQueueJSON   tables.FederationSenderQueueJSON
-	FederationSenderJoinedHosts tables.FederationSenderJoinedHosts
-	FederationSenderRooms       tables.FederationSenderRooms
-	FederationSenderBlacklist   tables.FederationSenderBlacklist
->>>>>>> bad81c02
 }
 
 // An Receipt contains the NIDs of a call to GetNextTransactionPDUs/EDUs.
