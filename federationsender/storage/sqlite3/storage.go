// Copyright 2017-2018 New Vector Ltd
// Copyright 2019-2020 The Matrix.org Foundation C.I.C.
//
// Licensed under the Apache License, Version 2.0 (the "License");
// you may not use this file except in compliance with the License.
// You may obtain a copy of the License at
//
//     http://www.apache.org/licenses/LICENSE-2.0
//
// Unless required by applicable law or agreed to in writing, software
// distributed under the License is distributed on an "AS IS" BASIS,
// WITHOUT WARRANTIES OR CONDITIONS OF ANY KIND, either express or implied.
// See the License for the specific language governing permissions and
// limitations under the License.

package sqlite3

import (
	"database/sql"

	_ "github.com/mattn/go-sqlite3"

	"github.com/matrix-org/dendrite/federationsender/storage/shared"
	"github.com/matrix-org/dendrite/internal/caching"
	"github.com/matrix-org/dendrite/internal/sqlutil"
	"github.com/matrix-org/dendrite/setup/config"
)

// Database stores information needed by the federation sender
type Database struct {
	shared.Database
	sqlutil.PartitionOffsetStatements
	db     *sql.DB
	writer sqlutil.Writer
}

// NewDatabase opens a new database
func NewDatabase(dbProperties *config.DatabaseOptions, cache caching.FederationSenderCache) (*Database, error) {
	var d Database
	var err error
	if d.db, err = sqlutil.Open(dbProperties); err != nil {
		return nil, err
	}
	d.writer = sqlutil.NewExclusiveWriter()
	joinedHosts, err := NewSQLiteJoinedHostsTable(d.db)
	if err != nil {
		return nil, err
	}
	rooms, err := NewSQLiteRoomsTable(d.db)
	if err != nil {
		return nil, err
	}
	queuePDUs, err := NewSQLiteQueuePDUsTable(d.db)
	if err != nil {
		return nil, err
	}
	queueEDUs, err := NewSQLiteQueueEDUsTable(d.db)
	if err != nil {
		return nil, err
	}
	queueJSON, err := NewSQLiteQueueJSONTable(d.db)
	if err != nil {
		return nil, err
	}
	blacklist, err := NewSQLiteBlacklistTable(d.db)
	if err != nil {
		return nil, err
	}
	outboundPeeks, err := NewSQLiteOutboundPeeksTable(d.db)
	if err != nil {
		return nil, err
	}
	inboundPeeks, err := NewSQLiteInboundPeeksTable(d.db)
	if err != nil {
		return nil, err
	}
	d.Database = shared.Database{
<<<<<<< HEAD
		DB:                            d.db,
		Writer:                        d.writer,
		FederationSenderJoinedHosts:   joinedHosts,
		FederationSenderQueuePDUs:     queuePDUs,
		FederationSenderQueueEDUs:     queueEDUs,
		FederationSenderQueueJSON:     queueJSON,
		FederationSenderRooms:         rooms,
		FederationSenderBlacklist:     blacklist,
		FederationSenderOutboundPeeks: outboundPeeks,
		FederationSenderInboundPeeks:  inboundPeeks,
=======
		DB:                          d.db,
		Cache:                       cache,
		Writer:                      d.writer,
		FederationSenderJoinedHosts: joinedHosts,
		FederationSenderQueuePDUs:   queuePDUs,
		FederationSenderQueueEDUs:   queueEDUs,
		FederationSenderQueueJSON:   queueJSON,
		FederationSenderRooms:       rooms,
		FederationSenderBlacklist:   blacklist,
>>>>>>> bad81c02
	}
	if err = d.PartitionOffsetStatements.Prepare(d.db, d.writer, "federationsender"); err != nil {
		return nil, err
	}
	return &d, nil
}<|MERGE_RESOLUTION|>--- conflicted
+++ resolved
@@ -75,8 +75,8 @@
 		return nil, err
 	}
 	d.Database = shared.Database{
-<<<<<<< HEAD
 		DB:                            d.db,
+		Cache:                         cache,
 		Writer:                        d.writer,
 		FederationSenderJoinedHosts:   joinedHosts,
 		FederationSenderQueuePDUs:     queuePDUs,
@@ -86,17 +86,6 @@
 		FederationSenderBlacklist:     blacklist,
 		FederationSenderOutboundPeeks: outboundPeeks,
 		FederationSenderInboundPeeks:  inboundPeeks,
-=======
-		DB:                          d.db,
-		Cache:                       cache,
-		Writer:                      d.writer,
-		FederationSenderJoinedHosts: joinedHosts,
-		FederationSenderQueuePDUs:   queuePDUs,
-		FederationSenderQueueEDUs:   queueEDUs,
-		FederationSenderQueueJSON:   queueJSON,
-		FederationSenderRooms:       rooms,
-		FederationSenderBlacklist:   blacklist,
->>>>>>> bad81c02
 	}
 	if err = d.PartitionOffsetStatements.Prepare(d.db, d.writer, "federationsender"); err != nil {
 		return nil, err
