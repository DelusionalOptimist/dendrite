--- conflicted
+++ resolved
@@ -103,61 +103,6 @@
 	}
 }
 
-<<<<<<< HEAD
-func (t *testRoomserverAPI) PerformInvite(
-	ctx context.Context,
-	req *api.PerformInviteRequest,
-	res *api.PerformInviteResponse,
-) error {
-	return nil
-}
-
-func (t *testRoomserverAPI) PerformJoin(
-	ctx context.Context,
-	req *api.PerformJoinRequest,
-	res *api.PerformJoinResponse,
-) {
-}
-
-func (t *testRoomserverAPI) PerformPeek(
-	ctx context.Context,
-	req *api.PerformPeekRequest,
-	res *api.PerformPeekResponse,
-) {
-}
-
-func (t *testRoomserverAPI) PerformUnpeek(
-	ctx context.Context,
-	req *api.PerformUnpeekRequest,
-	res *api.PerformUnpeekResponse,
-) {
-}
-
-func (t *testRoomserverAPI) PerformPublish(
-	ctx context.Context,
-	req *api.PerformPublishRequest,
-	res *api.PerformPublishResponse,
-) {
-}
-
-func (t *testRoomserverAPI) PerformLeave(
-	ctx context.Context,
-	req *api.PerformLeaveRequest,
-	res *api.PerformLeaveResponse,
-) error {
-	return nil
-}
-
-func (t *testRoomserverAPI) PerformInboundPeek(
-	ctx context.Context,
-	req *api.PerformInboundPeekRequest,
-	res *api.PerformInboundPeekResponse,
-) error {
-	return nil
-}
-
-=======
->>>>>>> bad81c02
 // Query the latest events and state for a room from the room server.
 func (t *testRoomserverAPI) QueryLatestEventsAndState(
 	ctx context.Context,
